--- conflicted
+++ resolved
@@ -22,13 +22,8 @@
 dialoguer = "0.12.0"
 chrono = { version = "0.4.38", default-features = false, features = ["clock", "serde", "std"] }
 tempfile = "3.13.0"
-<<<<<<< HEAD
-thiserror = "1.0.64"
 zip = { version = "6.0.0", default-features = false, features = ["deflate"] }
-=======
 thiserror = "2.0.17"
-zip = { version = "0.6.6", default-features = false, features = ["deflate"] }
->>>>>>> 700aff33
 hex = "0.4.3"
 walkdir = "2.5.0"
 
